--- conflicted
+++ resolved
@@ -145,15 +145,9 @@
   # Note: This does not automatically inverse stepping, what if we want ^5..^1
   return SteppedSlice(a: s.a, b: s.b, step: 1, a_from_end: true)
 
-<<<<<<< HEAD
-## span is equivalent to `:` in Python. It returns the whole axis range.
-## Tensor[_, 3] will be replaced by Tensor[span, 3]
-const span = SteppedSlice(b: 1, step: 1, b_from_end: true)
-=======
 # span is equivalent to `:` in Python. It returns the whole axis range.
 # Tensor[_, 3] will be replaced by Tensor[span, 3]
-const span* = SteppedSlice(b: 1, step: 1, b_from_end: true)
->>>>>>> 0b2fcef7
+const span = SteppedSlice(b: 1, step: 1, b_from_end: true)
 
 macro desugar(args: untyped): typed =
   ## Transform all syntactic sugar in arguments to integer or SteppedSlices
